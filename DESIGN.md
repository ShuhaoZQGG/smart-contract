# Smart Contract Document Template System - UI/UX Design Specifications

<<<<<<< HEAD
## Design System

### Visual Identity
- **Primary Color**: #3B82F6 (Blue-500)
- **Secondary Color**: #8B5CF6 (Purple-500)
- **Success**: #10B981 (Green-500)
- **Warning**: #F59E0B (Amber-500)
- **Error**: #EF4444 (Red-500)
- **Typography**: Inter (UI), JetBrains Mono (Code/Variables)
- **Border Radius**: 8px (cards), 4px (inputs), 999px (pills)
- **Shadows**: Tailwind shadow-sm/md/lg

### Component Library
- **Framework**: React 18 + TypeScript
- **UI Components**: shadcn/ui + Tailwind CSS + Supabase Auth UI
- **Icons**: Lucide Icons
- **Editor**: Lexical with custom variable highlighting
- **Tables**: @tanstack/react-table
- **Charts**: Recharts for analytics

## Information Architecture

```
├── Landing (/)
├── Auth (/auth)
│   ├── Sign In
│   ├── Sign Up
│   └── Reset Password
├── Dashboard (/dashboard)
│   ├── Overview
│   ├── Recent Templates
│   └── Quick Actions
├── Templates (/templates)
│   ├── My Templates
│   ├── Shared With Me
│   ├── Template Editor (/templates/:id/edit)
│   └── Template Preview (/templates/:id/preview)
├── Documents (/documents)
│   ├── Generated Documents
│   ├── Bulk Generation
│   └── Document Preview (/documents/:id)
├── Marketplace (/marketplace)
│   ├── Browse Templates
│   ├── Template Details (/marketplace/:id)
│   └── My Purchases
├── Analytics (/analytics)
├── Settings (/settings)
│   ├── Profile
│   ├── Team
│   ├── API Keys
│   └── Webhooks
```
=======
## Design Philosophy
Clean, intuitive interface prioritizing efficiency and user productivity. Material Design 3 principles with focus on accessibility and responsive design.

## Color Palette
- **Primary**: #2563EB (Blue 600) - Actions, CTAs
- **Secondary**: #7C3AED (Purple 600) - Variables, highlights  
- **Success**: #16A34A (Green 600) - Confirmations
- **Warning**: #EA580C (Orange 600) - Alerts
- **Error**: #DC2626 (Red 600) - Errors
- **Background**: #FFFFFF / #111827 (Dark mode)
- **Surface**: #F9FAFB / #1F2937 (Dark mode)

## Typography
- **Headings**: Inter, system-ui
- **Body**: Inter, system-ui  
- **Code/Variables**: JetBrains Mono, monospace
- **Sizes**: 14px base, 1.5 line-height

## Component Library
Leverage Supabase Auth UI components + shadcn/ui for consistency with backend.
>>>>>>> cdd23d34

## User Journeys

### 1. First-Time User Flow
```
Landing → Sign Up → Email Verification → Onboarding Tour → 
Dashboard → Upload First Document → Create Template → 
Add Variables → Generate Document → Success
```

### 2. Template Creation Flow
```
Dashboard → New Template → Upload Document → 
Visual Editor → Insert Variables → Configure Variables → 
Save Template → Test Generation → Share/Publish
```

### 3. Document Generation Flow
```
Templates List → Select Template → Fill Variables Form → 
Preview Document → Generate → Download/Share
```

### 4. Bulk Generation Flow
```
Template → Bulk Generate → Upload CSV → Map Columns → 
Validate Data → Generate Batch → Download ZIP
```

## Page Designs

### Dashboard
```
┌────────────────────────────────────────────────────────┐
│  [Logo] Smart Contract    [Search]   [🔔] [Avatar ▼]  │
├────────────────────────────────────────────────────────┤
│                                                         │
│  Welcome back, {{user_name}} 👋                       │
│                                                         │
│  ┌─────────────┐ ┌─────────────┐ ┌─────────────┐     │
│  │ Templates   │ │ Documents   │ │ This Month  │     │
│  │    [24]     │ │    [156]    │ │    [47]     │     │
│  │ +3 this week│ │ Generated   │ │ Generated   │     │
│  └─────────────┘ └─────────────┘ └─────────────┘     │
│                                                         │
│  Quick Actions                                         │
│  ┌────────────────────────────────────────────┐       │
│  │ [+] Create Template  [📄] Generate Document │       │
│  │ [📊] Bulk Generate   [🛍️] Browse Marketplace│       │
│  └────────────────────────────────────────────┘       │
│                                                         │
│  Recent Templates                    [View All →]      │
│  ┌─────────────────────────────────────────────┐      │
│  │ • Loan Agreement      Updated 2 hours ago   │      │
│  │ • Invoice Template    Updated yesterday     │      │
│  │ • NDA Document       Updated 3 days ago    │      │
│  └─────────────────────────────────────────────┘      │
│                                                         │
│  Recent Activity                                       │
│  [Timeline of recent actions with live updates]        │
│                                                         │
└────────────────────────────────────────────────────────┘
```

### Template Editor
```
┌────────────────────────────────────────────────────────┐
│  [← Back] Template: {{template_name}}                  │
│  [Save] [Preview] [Settings] [Share]    [Collaborators]│
├────────────────────────────────────────────────────────┤
│                                                         │
│  ┌──────────────────────────┬────────────────────┐    │
│  │ EDITOR                   │ VARIABLES          │    │
│  │                          │                    │    │
│  │ [B][I][U] [Link] [List]  │ Detected Variables │    │
│  │ [{{}}] Insert Variable   │                    │    │
│  │ ────────────────────     │ • client_name     │    │
│  │                          │   Type: Text       │    │
│  │ Loan Agreement           │   Required: Yes    │    │
│  │                          │                    │    │
│  │ This agreement is made   │ • loan_amount     │    │
│  │ between {{client_name}}  │   Type: Number    │    │
│  │ and {{bank_name}} for   │   Format: Currency │    │
│  │ the amount of           │                    │    │
│  │ {{loan_amount}} at an   │ • interest_rate   │    │
│  │ interest rate of        │   Type: Number    │    │
│  │ {{interest_rate}}%.     │   Format: Percent │    │
│  │                          │                    │    │
│  │ [Variable highlighted]   │ • due_date        │    │
│  │                          │   Type: Date      │    │
│  │                          │   Format: MM/DD/YY│    │
│  └──────────────────────────┴────────────────────┘    │
│                                                         │
│  Real-time Collaboration                               │
│  [Avatar1] [Avatar2] [+3 more] Currently editing       │
│                                                         │
└────────────────────────────────────────────────────────┘
```
<<<<<<< HEAD
=======
┌─────────────┐
│ [☰] [Save]  │
├─────────────┤
│ Editor      │
│             │
│ {{content}} │
│             │
├─────────────┤
│ [{{}}] Variables │
└─────────────┘
```
- Collapsible variable panel
- Simplified toolbar
- Touch-optimized controls

### Mobile Generation Form
```
┌─────────────┐
│ Template    │
├─────────────┤
│ Variables:  │
│ ┌─────────┐ │
│ │ Input 1 │ │
│ │ Input 2 │ │
│ └─────────┘ │
│ [Generate]  │
├─────────────┤
│ [Preview]   │
└─────────────┘
```
- Stacked layout
- Expandable preview
- Large touch targets

## Accessibility (WCAG 2.1 AA)

### Keyboard Navigation
- Tab order logical flow
- Focus indicators visible
- Shortcuts: Ctrl+S (Save), Ctrl+P (Preview), Ctrl+Shift+V (Insert Variable)

### Screen Reader Support  
- ARIA labels on all interactive elements
- Live regions for status updates
- Semantic HTML structure

### Visual Accessibility
- Color contrast ratio ≥4.5:1 (text), ≥3:1 (UI)
- Focus indicators ≥2px outline
- Text resizable to 200% without loss
- Dark mode support
>>>>>>> cdd23d34

### Document Generation Form
```
┌────────────────────────────────────────────────────────┐
│  Generate from: Loan Agreement Template                │
├────────────────────────────────────────────────────────┤
│                                                         │
│  Fill in the Variables                                 │
│                                                         │
│  Client Name *                                         │
│  ┌──────────────────────────────────────┐             │
│  │ John Smith                           │             │
│  └──────────────────────────────────────┘             │
│                                                         │
│  Bank Name *                                           │
│  ┌──────────────────────────────────────┐             │
│  │ First National Bank                  │             │
│  └──────────────────────────────────────┘             │
│                                                         │
│  Loan Amount *                                         │
│  ┌──────────────────────────────────────┐             │
│  │ $ 50,000.00                          │             │
│  └──────────────────────────────────────┘             │
│                                                         │
│  Interest Rate *                                       │
│  ┌──────────────────────────────────────┐             │
│  │ 5.5 %                                │             │
│  └──────────────────────────────────────┘             │
│                                                         │
│  Due Date *                                            │
│  ┌──────────────────────────────────────┐             │
│  │ 📅 03/15/2025                        │             │
│  └──────────────────────────────────────┘             │
│                                                         │
│  Output Format                                         │
│  (•) PDF  ( ) DOCX                                    │
│                                                         │
│  [Preview] [Generate Document]                         │
│                                                         │
└────────────────────────────────────────────────────────┘
```

### Marketplace
```
┌────────────────────────────────────────────────────────┐
│  Template Marketplace                                  │
│  ┌──────────────────────────────────────┐             │
│  │ 🔍 Search templates...              │             │
│  └──────────────────────────────────────┘             │
│                                                         │
│  Categories                                            │
│  [All] [Legal] [Finance] [HR] [Sales] [Marketing]      │
│                                                         │
│  Sort by: [Most Popular ▼] Filter: [All Ratings ▼]    │
│                                                         │
│  ┌─────────────────┬─────────────────┬─────────────┐  │
│  │ NDA Template    │ Invoice Pro     │ Contract     │  │
│  │ ⭐ 4.8 (245)    │ ⭐ 4.9 (189)    │ ⭐ 4.7 (156) │  │
│  │ Legal          │ Finance         │ Legal        │  │
│  │                │                 │              │  │
│  │ Professional   │ Modern invoice  │ Standard     │  │
│  │ non-disclosure │ with automatic  │ employment   │  │
│  │ agreement      │ calculations    │ contract     │  │
│  │                │                 │              │  │
│  │ [Preview]      │ [Preview]       │ [Preview]    │  │
│  │ [Use Template] │ [Use Template]  │ [Use Template]│ │
│  └─────────────────┴─────────────────┴─────────────┘  │
│                                                         │
│  [Load More Templates]                                 │
│                                                         │
└────────────────────────────────────────────────────────┘
```

## Responsive Design

### Mobile Breakpoints
- **Mobile**: 320px - 767px
- **Tablet**: 768px - 1023px  
- **Desktop**: 1024px+

### Mobile Template Editor
```
┌─────────────────┐
│ [☰] Template    │
│ [Save] [Preview]│
├─────────────────┤
│ [Editor|Vars]   │
│                 │
│ Editor View     │
│ ┌─────────────┐ │
│ │ Content     │ │
│ │ with        │ │
│ │ {{vars}}    │ │
│ └─────────────┘ │
│                 │
│ [+ Variable]    │
└─────────────────┘
```

### Touch Interactions
- Swipe between Editor/Variables tabs
- Long press to insert variable
- Pinch to zoom document preview
- Pull to refresh lists

## Accessibility

### WCAG 2.1 AA Compliance
- **Color Contrast**: Minimum 4.5:1 for normal text, 3:1 for large text
- **Keyboard Navigation**: Full keyboard support, visible focus indicators
- **Screen Readers**: ARIA labels, semantic HTML, role attributes
- **Focus Management**: Logical tab order, focus trapping in modals

### Keyboard Shortcuts
- `Cmd/Ctrl + S`: Save template
- `Cmd/Ctrl + P`: Preview document
- `Cmd/Ctrl + Shift + V`: Insert variable
- `Cmd/Ctrl + /`: Show shortcuts
- `Esc`: Close modals/dialogs

## Micro-interactions

### Loading States
```
Template Loading
[━━━━━━━━━━━━━━━] 
Preparing your template...

Document Generating
[●●●○○○○○○○○○○○○]
Processing variables...
```

### Success States
```
✅ Template saved successfully
✅ Document generated
✅ Variables validated
```

### Error States
```
⚠️ Required variable missing
❌ Failed to generate document
🔄 Connection lost. Retrying...
```

## Real-time Collaboration UI

### Presence Indicators
```
Currently editing: [Avatar1] [Avatar2] [+3]
John is typing... (live cursor position)
```

### Conflict Resolution
```
┌──────────────────────────────┐
│ Merge Conflict Detected      │
│                              │
│ Your Version | Their Version │
│ [Show Diff]                  │
│                              │
│ [Keep Mine] [Keep Theirs]    │
│ [Merge Both]                 │
└──────────────────────────────┘
```

## Performance Indicators

### Skeleton Loaders
- Template cards while loading
- Document preview placeholders
- Form field shimmer effects

### Optimistic Updates
- Immediate UI feedback
- Background sync
- Rollback on failure

## Authentication Flow

### Sign In
```
┌────────────────────────────┐
│  Welcome Back              │
│                            │
│  Email                     │
│  [user@example.com      ]  │
│                            │
│  Password                  │
│  [••••••••             ]   │
│                            │
│  [ ] Remember me           │
│                            │
│  [Sign In]                 │
│                            │
│  ─────── OR ───────       │
│                            │
│  [G] Continue with Google  │
│  [MS] Continue with SSO    │
│                            │
│  New user? [Sign up]       │
│  [Forgot password?]        │
└────────────────────────────┘
```

### MFA Screen
```
┌────────────────────────────┐
│  Two-Factor Authentication │
│                            │
│  Enter the 6-digit code    │
│  from your authenticator   │
│                            │
│  [_] [_] [_] [_] [_] [_]  │
│                            │
│  [Verify]                  │
│                            │
│  [Use backup code]         │
└────────────────────────────┘
```

## Dark Mode Support

All components support dark mode with:
- Inverted color schemes
- Reduced brightness
- Increased contrast for readability
- Smooth transitions between modes

## Animation Guidelines

- **Transitions**: 200ms ease-in-out for most interactions
- **Page transitions**: 300ms with fade
- **Modals**: Scale + fade (150ms)
- **Toasts**: Slide in from bottom (200ms)
- **Hover effects**: Subtle scale (1.02) or shadow elevation

## Component States

### Button States
- Default, Hover, Active, Disabled, Loading

### Form Field States  
- Empty, Focused, Filled, Error, Success, Disabled

### Card States
- Default, Hover, Selected, Disabled

## Design Tokens

```typescript
// spacing
const spacing = {
  xs: '0.5rem',   // 8px
  sm: '1rem',     // 16px
  md: '1.5rem',   // 24px
  lg: '2rem',     // 32px
  xl: '3rem',     // 48px
}

// breakpoints
const breakpoints = {
  mobile: '320px',
  tablet: '768px',
  desktop: '1024px',
  wide: '1440px'
}

// z-index
const zIndex = {
  dropdown: 1000,
  modal: 2000,
  popover: 3000,
  toast: 4000,
  tooltip: 5000
}
```<|MERGE_RESOLUTION|>--- conflicted
+++ resolved
@@ -1,59 +1,5 @@
 # Smart Contract Document Template System - UI/UX Design Specifications
 
-<<<<<<< HEAD
-## Design System
-
-### Visual Identity
-- **Primary Color**: #3B82F6 (Blue-500)
-- **Secondary Color**: #8B5CF6 (Purple-500)
-- **Success**: #10B981 (Green-500)
-- **Warning**: #F59E0B (Amber-500)
-- **Error**: #EF4444 (Red-500)
-- **Typography**: Inter (UI), JetBrains Mono (Code/Variables)
-- **Border Radius**: 8px (cards), 4px (inputs), 999px (pills)
-- **Shadows**: Tailwind shadow-sm/md/lg
-
-### Component Library
-- **Framework**: React 18 + TypeScript
-- **UI Components**: shadcn/ui + Tailwind CSS + Supabase Auth UI
-- **Icons**: Lucide Icons
-- **Editor**: Lexical with custom variable highlighting
-- **Tables**: @tanstack/react-table
-- **Charts**: Recharts for analytics
-
-## Information Architecture
-
-```
-├── Landing (/)
-├── Auth (/auth)
-│   ├── Sign In
-│   ├── Sign Up
-│   └── Reset Password
-├── Dashboard (/dashboard)
-│   ├── Overview
-│   ├── Recent Templates
-│   └── Quick Actions
-├── Templates (/templates)
-│   ├── My Templates
-│   ├── Shared With Me
-│   ├── Template Editor (/templates/:id/edit)
-│   └── Template Preview (/templates/:id/preview)
-├── Documents (/documents)
-│   ├── Generated Documents
-│   ├── Bulk Generation
-│   └── Document Preview (/documents/:id)
-├── Marketplace (/marketplace)
-│   ├── Browse Templates
-│   ├── Template Details (/marketplace/:id)
-│   └── My Purchases
-├── Analytics (/analytics)
-├── Settings (/settings)
-│   ├── Profile
-│   ├── Team
-│   ├── API Keys
-│   └── Webhooks
-```
-=======
 ## Design Philosophy
 Clean, intuitive interface prioritizing efficiency and user productivity. Material Design 3 principles with focus on accessibility and responsive design.
 
@@ -74,107 +20,143 @@
 
 ## Component Library
 Leverage Supabase Auth UI components + shadcn/ui for consistency with backend.
->>>>>>> cdd23d34
 
 ## User Journeys
 
 ### 1. First-Time User Flow
 ```
-Landing → Sign Up → Email Verification → Onboarding Tour → 
-Dashboard → Upload First Document → Create Template → 
-Add Variables → Generate Document → Success
-```
+Landing → Sign Up (Supabase Auth) → Onboarding Tutorial → Dashboard → Create First Template
+```
+- Welcome modal with 3-step interactive tutorial
+- Sample template pre-loaded for exploration
+- Tooltips on first interaction with features
 
 ### 2. Template Creation Flow
 ```
-Dashboard → New Template → Upload Document → 
-Visual Editor → Insert Variables → Configure Variables → 
-Save Template → Test Generation → Share/Publish
-```
+Upload Document → Visual Editor → Insert Variables → Configure Settings → Save Template
+```
+- Drag-drop upload zone with format indicators
+- Live preview panel beside editor
+- Variable insertion via toolbar button or {{shortcut}}
+- Auto-save indicator with 30s intervals
 
 ### 3. Document Generation Flow
 ```
-Templates List → Select Template → Fill Variables Form → 
-Preview Document → Generate → Download/Share
-```
+Select Template → Fill Variables → Preview → Generate → Download
+```
+- Template gallery with search/filter
+- Dynamic form generation from variables
+- Side-by-side preview of changes
+- Multi-format export options
 
 ### 4. Bulk Generation Flow
 ```
-Template → Bulk Generate → Upload CSV → Map Columns → 
-Validate Data → Generate Batch → Download ZIP
-```
-
-## Page Designs
+Select Template → Upload CSV → Map Columns → Preview Sample → Generate Batch → Download ZIP
+```
+- CSV template download option
+- Visual column mapping interface
+- Progress bar with real-time updates
+- Error handling with retry options
+
+## Page Layouts
 
 ### Dashboard
 ```
-┌────────────────────────────────────────────────────────┐
-│  [Logo] Smart Contract    [Search]   [🔔] [Avatar ▼]  │
-├────────────────────────────────────────────────────────┤
-│                                                         │
-│  Welcome back, {{user_name}} 👋                       │
-│                                                         │
-│  ┌─────────────┐ ┌─────────────┐ ┌─────────────┐     │
-│  │ Templates   │ │ Documents   │ │ This Month  │     │
-│  │    [24]     │ │    [156]    │ │    [47]     │     │
-│  │ +3 this week│ │ Generated   │ │ Generated   │     │
-│  └─────────────┘ └─────────────┘ └─────────────┘     │
-│                                                         │
-│  Quick Actions                                         │
-│  ┌────────────────────────────────────────────┐       │
-│  │ [+] Create Template  [📄] Generate Document │       │
-│  │ [📊] Bulk Generate   [🛍️] Browse Marketplace│       │
-│  └────────────────────────────────────────────┘       │
-│                                                         │
-│  Recent Templates                    [View All →]      │
-│  ┌─────────────────────────────────────────────┐      │
-│  │ • Loan Agreement      Updated 2 hours ago   │      │
-│  │ • Invoice Template    Updated yesterday     │      │
-│  │ • NDA Document       Updated 3 days ago    │      │
-│  └─────────────────────────────────────────────┘      │
-│                                                         │
-│  Recent Activity                                       │
-│  [Timeline of recent actions with live updates]        │
-│                                                         │
-└────────────────────────────────────────────────────────┘
+┌─────────────────────────────────────────────────────┐
+│ [Logo] Smart Contract    [Search]    [User] [Settings] │
+├─────────────────────────────────────────────────────┤
+│                                                     │
+│ Welcome back, {{user_name}}                        │
+│                                                     │
+│ ┌─────────────┐ ┌─────────────┐ ┌─────────────┐  │
+│ │ Templates   │ │ Documents   │ │ Analytics   │  │
+│ │    12       │ │    48       │ │ This Month  │  │
+│ └─────────────┘ └─────────────┘ └─────────────┘  │
+│                                                     │
+│ Recent Templates                    Quick Actions  │
+│ ┌──────────────────────────┐      [+ New Template]│
+│ │ • Contract_v2.docx       │      [↑ Upload Doc]  │
+│ │ • Invoice_Template.pdf   │      [⚡ Generate]    │
+│ │ • NDA_Standard.docx      │                      │
+│ └──────────────────────────┘                      │
+└─────────────────────────────────────────────────────┘
 ```
 
 ### Template Editor
 ```
-┌────────────────────────────────────────────────────────┐
-│  [← Back] Template: {{template_name}}                  │
-│  [Save] [Preview] [Settings] [Share]    [Collaborators]│
-├────────────────────────────────────────────────────────┤
-│                                                         │
-│  ┌──────────────────────────┬────────────────────┐    │
-│  │ EDITOR                   │ VARIABLES          │    │
-│  │                          │                    │    │
-│  │ [B][I][U] [Link] [List]  │ Detected Variables │    │
-│  │ [{{}}] Insert Variable   │                    │    │
-│  │ ────────────────────     │ • client_name     │    │
-│  │                          │   Type: Text       │    │
-│  │ Loan Agreement           │   Required: Yes    │    │
-│  │                          │                    │    │
-│  │ This agreement is made   │ • loan_amount     │    │
-│  │ between {{client_name}}  │   Type: Number    │    │
-│  │ and {{bank_name}} for   │   Format: Currency │    │
-│  │ the amount of           │                    │    │
-│  │ {{loan_amount}} at an   │ • interest_rate   │    │
-│  │ interest rate of        │   Type: Number    │    │
-│  │ {{interest_rate}}%.     │   Format: Percent │    │
-│  │                          │                    │    │
-│  │ [Variable highlighted]   │ • due_date        │    │
-│  │                          │   Type: Date      │    │
-│  │                          │   Format: MM/DD/YY│    │
-│  └──────────────────────────┴────────────────────┘    │
-│                                                         │
-│  Real-time Collaboration                               │
-│  [Avatar1] [Avatar2] [+3 more] Currently editing       │
-│                                                         │
-└────────────────────────────────────────────────────────┘
-```
-<<<<<<< HEAD
-=======
+┌─────────────────────────────────────────────────────┐
+│ [← Back] Template: {{template_name}}  [Save] [Preview] │
+├─────────────────────────────────────────────────────┤
+│ Toolbar: [B][I][U] | [{{}}] [Link] [List] | [Undo][Redo] │
+├──────────────────────────┬──────────────────────────┤
+│                          │ Variables ({{count}})    │
+│                          │ ┌──────────────────────┐ │
+│   Rich Text Editor       │ │ client_name         │ │
+│   (Lexical)              │ │ agreement_date      │ │
+│                          │ │ loan_amount         │ │
+│   Variable highlighting  │ │ [+ Add Variable]    │ │
+│   Live formatting        │ └──────────────────────┘ │
+│                          │                          │
+│                          │ Variable Settings       │
+│                          │ ┌──────────────────────┐ │
+│                          │ │ Name: client_name   │ │
+│                          │ │ Type: [Text ▼]      │ │
+│                          │ │ Required: [✓]       │ │
+│                          │ │ Default: ________   │ │
+│                          │ └──────────────────────┘ │
+└──────────────────────────┴──────────────────────────┘
+```
+
+### Document Generation
+```
+┌─────────────────────────────────────────────────────┐
+│ Generate from: {{template_name}}                    │
+├──────────────────────────┬──────────────────────────┤
+│ Variable Input Form      │ Preview                  │
+│                          │                          │
+│ client_name *            │ Agreement between        │
+│ [___________________]    │ Acme Corp and           │
+│                          │ {{client_name}} for     │
+│ agreement_date *         │ services starting       │
+│ [📅 _______________]     │ {{agreement_date}}      │
+│                          │                          │
+│ loan_amount *            │ Total Amount:           │
+│ [$ _________________]    │ {{loan_amount}}         │
+│                          │                          │
+│ interest_rate            │ Interest Rate:          │
+│ [_____ %]                │ {{interest_rate}}%      │
+│                          │                          │
+│ [Generate PDF] [DOCX]    │ (Live preview updates)  │
+└──────────────────────────┴──────────────────────────┘
+```
+
+### Template Marketplace
+```
+┌─────────────────────────────────────────────────────┐
+│ Template Marketplace     [Search] [Filter] [Sort ▼] │
+├─────────────────────────────────────────────────────┤
+│ Categories: [All] [Legal] [Business] [Personal]     │
+│                                                      │
+│ ┌────────────┐ ┌────────────┐ ┌────────────┐       │
+│ │ NDA        │ │ Invoice    │ │ Contract   │       │
+│ │ ⭐ 4.8     │ │ ⭐ 4.9     │ │ ⭐ 4.7     │       │
+│ │ 1.2k uses  │ │ 3.4k uses  │ │ 890 uses   │       │
+│ │ [Free]     │ │ [$9.99]    │ │ [Free]     │       │
+│ └────────────┘ └────────────┘ └────────────┘       │
+│                                                      │
+│ [Load More...]                                       │
+└─────────────────────────────────────────────────────┘
+```
+
+## Mobile Responsive Design
+
+### Breakpoints
+- Mobile: 320px - 768px
+- Tablet: 768px - 1024px
+- Desktop: 1024px+
+
+### Mobile Template Editor
+```
 ┌─────────────┐
 │ [☰] [Save]  │
 ├─────────────┤
@@ -226,283 +208,194 @@
 - Focus indicators ≥2px outline
 - Text resizable to 200% without loss
 - Dark mode support
->>>>>>> cdd23d34
-
-### Document Generation Form
-```
-┌────────────────────────────────────────────────────────┐
-│  Generate from: Loan Agreement Template                │
-├────────────────────────────────────────────────────────┤
-│                                                         │
-│  Fill in the Variables                                 │
-│                                                         │
-│  Client Name *                                         │
-│  ┌──────────────────────────────────────┐             │
-│  │ John Smith                           │             │
-│  └──────────────────────────────────────┘             │
-│                                                         │
-│  Bank Name *                                           │
-│  ┌──────────────────────────────────────┐             │
-│  │ First National Bank                  │             │
-│  └──────────────────────────────────────┘             │
-│                                                         │
-│  Loan Amount *                                         │
-│  ┌──────────────────────────────────────┐             │
-│  │ $ 50,000.00                          │             │
-│  └──────────────────────────────────────┘             │
-│                                                         │
-│  Interest Rate *                                       │
-│  ┌──────────────────────────────────────┐             │
-│  │ 5.5 %                                │             │
-│  └──────────────────────────────────────┘             │
-│                                                         │
-│  Due Date *                                            │
-│  ┌──────────────────────────────────────┐             │
-│  │ 📅 03/15/2025                        │             │
-│  └──────────────────────────────────────┘             │
-│                                                         │
-│  Output Format                                         │
-│  (•) PDF  ( ) DOCX                                    │
-│                                                         │
-│  [Preview] [Generate Document]                         │
-│                                                         │
-└────────────────────────────────────────────────────────┘
-```
-
-### Marketplace
-```
-┌────────────────────────────────────────────────────────┐
-│  Template Marketplace                                  │
-│  ┌──────────────────────────────────────┐             │
-│  │ 🔍 Search templates...              │             │
-│  └──────────────────────────────────────┘             │
-│                                                         │
-│  Categories                                            │
-│  [All] [Legal] [Finance] [HR] [Sales] [Marketing]      │
-│                                                         │
-│  Sort by: [Most Popular ▼] Filter: [All Ratings ▼]    │
-│                                                         │
-│  ┌─────────────────┬─────────────────┬─────────────┐  │
-│  │ NDA Template    │ Invoice Pro     │ Contract     │  │
-│  │ ⭐ 4.8 (245)    │ ⭐ 4.9 (189)    │ ⭐ 4.7 (156) │  │
-│  │ Legal          │ Finance         │ Legal        │  │
-│  │                │                 │              │  │
-│  │ Professional   │ Modern invoice  │ Standard     │  │
-│  │ non-disclosure │ with automatic  │ employment   │  │
-│  │ agreement      │ calculations    │ contract     │  │
-│  │                │                 │              │  │
-│  │ [Preview]      │ [Preview]       │ [Preview]    │  │
-│  │ [Use Template] │ [Use Template]  │ [Use Template]│ │
-│  └─────────────────┴─────────────────┴─────────────┘  │
-│                                                         │
-│  [Load More Templates]                                 │
-│                                                         │
-└────────────────────────────────────────────────────────┘
-```
-
-## Responsive Design
-
-### Mobile Breakpoints
-- **Mobile**: 320px - 767px
-- **Tablet**: 768px - 1023px  
-- **Desktop**: 1024px+
-
-### Mobile Template Editor
-```
-┌─────────────────┐
-│ [☰] Template    │
-│ [Save] [Preview]│
-├─────────────────┤
-│ [Editor|Vars]   │
-│                 │
-│ Editor View     │
-│ ┌─────────────┐ │
-│ │ Content     │ │
-│ │ with        │ │
-│ │ {{vars}}    │ │
-│ └─────────────┘ │
-│                 │
-│ [+ Variable]    │
-└─────────────────┘
-```
-
-### Touch Interactions
-- Swipe between Editor/Variables tabs
-- Long press to insert variable
-- Pinch to zoom document preview
-- Pull to refresh lists
-
-## Accessibility
-
-### WCAG 2.1 AA Compliance
-- **Color Contrast**: Minimum 4.5:1 for normal text, 3:1 for large text
-- **Keyboard Navigation**: Full keyboard support, visible focus indicators
-- **Screen Readers**: ARIA labels, semantic HTML, role attributes
-- **Focus Management**: Logical tab order, focus trapping in modals
-
-### Keyboard Shortcuts
-- `Cmd/Ctrl + S`: Save template
-- `Cmd/Ctrl + P`: Preview document
-- `Cmd/Ctrl + Shift + V`: Insert variable
-- `Cmd/Ctrl + /`: Show shortcuts
-- `Esc`: Close modals/dialogs
-
-## Micro-interactions
-
-### Loading States
-```
-Template Loading
-[━━━━━━━━━━━━━━━] 
-Preparing your template...
-
-Document Generating
-[●●●○○○○○○○○○○○○]
-Processing variables...
-```
-
-### Success States
-```
-✅ Template saved successfully
-✅ Document generated
-✅ Variables validated
-```
-
-### Error States
-```
-⚠️ Required variable missing
-❌ Failed to generate document
-🔄 Connection lost. Retrying...
-```
 
 ## Real-time Collaboration UI
 
-### Presence Indicators
-```
-Currently editing: [Avatar1] [Avatar2] [+3]
-John is typing... (live cursor position)
-```
-
-### Conflict Resolution
-```
-┌──────────────────────────────┐
-│ Merge Conflict Detected      │
-│                              │
-│ Your Version | Their Version │
-│ [Show Diff]                  │
-│                              │
-│ [Keep Mine] [Keep Theirs]    │
-│ [Merge Both]                 │
-└──────────────────────────────┘
-```
-
-## Performance Indicators
+### Active Users Indicator
+```
+┌──────────────────────────┐
+│ Active Now (3)           │
+│ [●] John (editing)       │
+│ [●] Sarah (viewing)      │
+│ [●] Mike (commenting)    │
+└──────────────────────────┘
+```
+
+### Cursor Presence
+- Colored cursors for each user
+- Name labels on hover
+- Smooth position updates via WebSocket
+
+### Conflict Resolution Modal
+```
+┌─────────────────────────────┐
+│ Merge Conflict              │
+├─────────────────────────────┤
+│ Your Version | Their Version│
+│ [Text A]     | [Text B]     │
+│                             │
+│ [Use Mine] [Use Theirs]     │
+│ [Merge Both]                │
+└─────────────────────────────┘
+```
+
+## Loading States & Feedback
 
 ### Skeleton Loaders
-- Template cards while loading
-- Document preview placeholders
-- Form field shimmer effects
-
-### Optimistic Updates
-- Immediate UI feedback
-- Background sync
-- Rollback on failure
-
-## Authentication Flow
-
-### Sign In
-```
-┌────────────────────────────┐
-│  Welcome Back              │
-│                            │
-│  Email                     │
-│  [user@example.com      ]  │
-│                            │
-│  Password                  │
-│  [••••••••             ]   │
-│                            │
-│  [ ] Remember me           │
-│                            │
-│  [Sign In]                 │
-│                            │
-│  ─────── OR ───────       │
-│                            │
-│  [G] Continue with Google  │
-│  [MS] Continue with SSO    │
-│                            │
-│  New user? [Sign up]       │
-│  [Forgot password?]        │
-└────────────────────────────┘
-```
-
-### MFA Screen
-```
-┌────────────────────────────┐
-│  Two-Factor Authentication │
-│                            │
-│  Enter the 6-digit code    │
-│  from your authenticator   │
-│                            │
-│  [_] [_] [_] [_] [_] [_]  │
-│                            │
-│  [Verify]                  │
-│                            │
-│  [Use backup code]         │
-└────────────────────────────┘
-```
-
-## Dark Mode Support
-
-All components support dark mode with:
-- Inverted color schemes
-- Reduced brightness
-- Increased contrast for readability
-- Smooth transitions between modes
-
-## Animation Guidelines
-
-- **Transitions**: 200ms ease-in-out for most interactions
-- **Page transitions**: 300ms with fade
-- **Modals**: Scale + fade (150ms)
-- **Toasts**: Slide in from bottom (200ms)
-- **Hover effects**: Subtle scale (1.02) or shadow elevation
-
-## Component States
-
-### Button States
-- Default, Hover, Active, Disabled, Loading
-
-### Form Field States  
-- Empty, Focused, Filled, Error, Success, Disabled
-
-### Card States
-- Default, Hover, Selected, Disabled
-
-## Design Tokens
-
+- Template cards: Animated placeholders
+- Editor: Progressive content loading
+- Forms: Field-by-field appearance
+
+### Progress Indicators
+- Document upload: Progress bar with percentage
+- Bulk generation: Item counter (3/10 completed)
+- Auto-save: Subtle spinner with "Saving..."
+
+### Toast Notifications
+```
+┌────────────────────────┐
+│ ✓ Template saved       │
+└────────────────────────┘
+```
+Position: Bottom-right
+Duration: 3s (success), 5s (error)
+Actions: Undo option where applicable
+
+## Error States
+
+### Empty States
+```
+┌─────────────────────────┐
+│     No templates yet    │
+│         📄              │
+│  Create your first      │
+│  template to start      │
+│                         │
+│  [+ Create Template]    │
+└─────────────────────────┘
+```
+
+### Error Messages
+- Field-level validation: Inline below input
+- Form errors: Summary at top
+- System errors: Modal with retry option
+
+## Performance Optimization
+
+### Lazy Loading
+- Route-based code splitting
+- Image lazy loading with blur-up
+- Infinite scroll for template gallery
+
+### Caching Strategy
+- Template metadata: 5 min cache
+- Generated documents: 24hr cache
+- User preferences: LocalStorage
+
+### Bundle Optimization
+- Target: <100KB initial load
+- Chunk vendors separately
+- Tree-shake unused components
+
+## Animation & Transitions
+
+### Micro-interactions
+- Button hover: Scale 1.05, 200ms ease
+- Variable insertion: Highlight pulse
+- Card hover: Subtle shadow elevation
+
+### Page Transitions
+- Route changes: Fade 300ms
+- Modal open: Scale + fade 200ms
+- Panel slides: Transform 250ms ease-out
+
+## Implementation Guidelines
+
+### Component Structure
 ```typescript
-// spacing
-const spacing = {
-  xs: '0.5rem',   // 8px
-  sm: '1rem',     // 16px
-  md: '1.5rem',   // 24px
-  lg: '2rem',     // 32px
-  xl: '3rem',     // 48px
+// Example component with accessibility
+<Button
+  onClick={handleGenerate}
+  aria-label="Generate document"
+  disabled={!isValid}
+  className="btn-primary"
+>
+  <Icon name="generate" aria-hidden />
+  Generate
+</Button>
+```
+
+### State Management
+- Global: Zustand for user, templates
+- Server: React Query for API data
+- Local: useState for UI state
+- Forms: React Hook Form validation
+
+### Responsive Utilities
+```css
+/* Mobile-first approach */
+.container {
+  padding: 1rem;
 }
-
-// breakpoints
-const breakpoints = {
-  mobile: '320px',
-  tablet: '768px',
-  desktop: '1024px',
-  wide: '1440px'
+@media (min-width: 768px) {
+  .container {
+    padding: 2rem;
+  }
 }
-
-// z-index
-const zIndex = {
-  dropdown: 1000,
-  modal: 2000,
-  popover: 3000,
-  toast: 4000,
-  tooltip: 5000
-}
-```+```
+
+## Testing Requirements
+
+### Usability Testing
+- Task completion rate >95%
+- Time to first document <3 min
+- Error recovery success >90%
+
+### Performance Metrics
+- First Contentful Paint <1.2s
+- Time to Interactive <2.5s
+- Cumulative Layout Shift <0.1
+
+### Cross-browser Support
+- Chrome 90+, Firefox 88+, Safari 14+, Edge 90+
+- Mobile: iOS Safari 14+, Chrome Android 90+
+
+## Integration Points
+
+### Supabase Auth UI
+- Use @supabase/auth-ui-react components
+- Maintain consistent theming
+- Social login buttons prominent
+
+### Edge Functions
+- Loading states during processing
+- Error handling with user guidance
+- Progress tracking for long operations
+
+### Real-time Updates
+- Visual indicators for live changes
+- Smooth transitions for content updates
+- Connection status indicator
+
+## Future Enhancements (Cycle 3+)
+
+### Advanced Features UI
+- Conditional logic builder (drag-drop)
+- Formula editor with autocomplete
+- API integration wizard
+- Webhook configuration panel
+
+### Analytics Dashboard
+- Usage charts (Recharts)
+- Template performance metrics
+- Export analytics to CSV
+- Custom date range picker
+
+### Team Management
+- Member invite flow
+- Permission matrix UI
+- Activity timeline
+- Quota usage indicators
+
+## Design System Documentation
+Maintain Storybook with all components, states, and interactions documented for consistent implementation across the application.